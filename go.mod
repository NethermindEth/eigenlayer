--- conflicted
+++ resolved
@@ -3,9 +3,12 @@
 go 1.20
 
 require (
-<<<<<<< HEAD
+	github.com/docker/docker v24.0.2+incompatible
 	github.com/go-git/go-git/v5 v5.7.0
-	github.com/stretchr/testify v1.4.0
+	github.com/golang/mock v1.6.0
+	github.com/opencontainers/image-spec v1.0.2
+	github.com/sirupsen/logrus v1.7.0
+	github.com/stretchr/testify v1.8.4
 )
 
 require (
@@ -14,14 +17,22 @@
 	github.com/acomagu/bufpipe v1.0.4 // indirect
 	github.com/cloudflare/circl v1.3.3 // indirect
 	github.com/davecgh/go-spew v1.1.1 // indirect
+	github.com/docker/distribution v2.8.2+incompatible // indirect
+	github.com/docker/go-connections v0.4.0 // indirect
+	github.com/docker/go-units v0.5.0 // indirect
 	github.com/emirpasic/gods v1.18.1 // indirect
 	github.com/go-git/gcfg v1.5.1-0.20230307220236-3a3c6141e376 // indirect
 	github.com/go-git/go-billy/v5 v5.4.1 // indirect
+	github.com/gogo/protobuf v1.3.2 // indirect
 	github.com/golang/groupcache v0.0.0-20210331224755-41bb18bfe9da // indirect
 	github.com/imdario/mergo v0.3.15 // indirect
 	github.com/jbenet/go-context v0.0.0-20150711004518-d14ea06fba99 // indirect
 	github.com/kevinburke/ssh_config v1.2.0 // indirect
+	github.com/moby/term v0.5.0 // indirect
+	github.com/morikuni/aec v1.0.0 // indirect
+	github.com/opencontainers/go-digest v1.0.0 // indirect
 	github.com/pjbgf/sha1cd v0.3.0 // indirect
+	github.com/pkg/errors v0.9.1 // indirect
 	github.com/pmezard/go-difflib v1.0.0 // indirect
 	github.com/sergi/go-diff v1.1.0 // indirect
 	github.com/skeema/knownhosts v1.1.1 // indirect
@@ -29,34 +40,8 @@
 	golang.org/x/crypto v0.9.0 // indirect
 	golang.org/x/net v0.10.0 // indirect
 	golang.org/x/sys v0.8.0 // indirect
+	golang.org/x/time v0.3.0 // indirect
 	gopkg.in/warnings.v0 v0.1.2 // indirect
-	gopkg.in/yaml.v2 v2.2.4 // indirect
-=======
-	github.com/docker/docker v24.0.2+incompatible
-	github.com/golang/mock v1.6.0
-	github.com/opencontainers/image-spec v1.0.2
-	github.com/stretchr/testify v1.8.4
-)
-
-require (
-	github.com/Microsoft/go-winio v0.6.1 // indirect
-	github.com/davecgh/go-spew v1.1.1 // indirect
-	github.com/docker/distribution v2.8.2+incompatible // indirect
-	github.com/docker/go-connections v0.4.0 // indirect
-	github.com/docker/go-units v0.5.0 // indirect
-	github.com/gogo/protobuf v1.3.2 // indirect
-	github.com/moby/term v0.5.0 // indirect
-	github.com/morikuni/aec v1.0.0 // indirect
-	github.com/opencontainers/go-digest v1.0.0 // indirect
-	github.com/pkg/errors v0.9.1 // indirect
-	github.com/pmezard/go-difflib v1.0.0 // indirect
-	github.com/sirupsen/logrus v1.9.2
-	golang.org/x/mod v0.8.0 // indirect
-	golang.org/x/net v0.6.0 // indirect
-	golang.org/x/sys v0.5.0 // indirect
-	golang.org/x/time v0.3.0 // indirect
-	golang.org/x/tools v0.6.0 // indirect
 	gopkg.in/yaml.v3 v3.0.1 // indirect
 	gotest.tools/v3 v3.4.0 // indirect
->>>>>>> 3d6c4315
 )