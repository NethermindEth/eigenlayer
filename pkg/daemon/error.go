--- conflicted
+++ resolved
@@ -3,17 +3,11 @@
 import "errors"
 
 var (
-<<<<<<< HEAD
 	ErrInstanceAlreadyExists      = errors.New("instance already exists")
 	ErrProfileDoesNotExist        = errors.New("profile does not exist")
 	ErrInstanceNotRunning         = errors.New("instance is not running")
+  ErrOptionWithoutValue    = errors.New("option without value")
 	ErrMonitoringTargetPortNotSet = errors.New("monitoring target port is not set")
-=======
-	ErrInstanceAlreadyExists = errors.New("instance already exists")
-	ErrProfileDoesNotExist   = errors.New("profile does not exist")
-	ErrInstanceNotRunning    = errors.New("instance is not running")
-	ErrOptionWithoutValue    = errors.New("option without value")
->>>>>>> 70c063ad
 )
 
 // InvalidOptionValueError is returned when an Option's value is invalid.
